package redshift

import (
	"database/sql"
	"fmt"
	"log"
	"strings"

	"github.com/hashicorp/terraform-plugin-sdk/v2/helper/schema"
	"github.com/hashicorp/terraform-plugin-sdk/v2/helper/validation"
	"github.com/lib/pq"
)

const (
	grantUserAttr       = "user"
	grantGroupAttr      = "group"
	grantSchemaAttr     = "schema"
	grantObjectTypeAttr = "object_type"
	grantObjectsAttr    = "objects"
	grantPrivilegesAttr = "privileges"
)

var grantAllowedObjectTypes = []string{
	"table",
	"schema",
	"database",
	"datashare_database",
	"function",
	"procedure",
	"language",
}

var grantObjectTypesCodes = map[string][]string{
	"table":     {"r", "m", "v"},
	"procedure": {"p"},
	"function":  {"f"},
}

func redshiftGrant() *schema.Resource {
	return &schema.Resource{
		Description: `
Defines access privileges for users and  groups. Privileges include access options such as being able to read data in tables and views, write data, create tables, and drop tables. Use this command to give specific privileges for a table, database, datashare_database, schema, function, procedure, language, or column.
`,
		Read: RedshiftResourceFunc(resourceRedshiftGrantRead),
		Create: RedshiftResourceFunc(
			RedshiftResourceRetryOnPQErrors(resourceRedshiftGrantCreate),
		),
		Delete: RedshiftResourceFunc(
			RedshiftResourceRetryOnPQErrors(resourceRedshiftGrantDelete),
		),

		// Since we revoke all when creating, we can use create as update
		Update: RedshiftResourceFunc(
			RedshiftResourceRetryOnPQErrors(resourceRedshiftGrantCreate),
		),

		Schema: map[string]*schema.Schema{
			grantUserAttr: {
				Type:         schema.TypeString,
				Optional:     true,
				ForceNew:     true,
				ExactlyOneOf: []string{grantUserAttr, grantGroupAttr},
				Description:  "The name of the user to grant privileges on. Either `user` or `group` parameter must be set.",
			},
			grantGroupAttr: {
				Type:         schema.TypeString,
				Optional:     true,
				ForceNew:     true,
				ExactlyOneOf: []string{grantUserAttr, grantGroupAttr},
				Description:  "The name of the group to grant privileges on. Either `group` or `user` parameter must be set.",
			},
			grantSchemaAttr: {
				Type:        schema.TypeString,
				Optional:    true,
				ForceNew:    true,
				Description: "The database schema to grant privileges on.",
			},
			grantObjectTypeAttr: {
				Type:         schema.TypeString,
				Required:     true,
				ForceNew:     true,
				ValidateFunc: validation.StringInSlice(grantAllowedObjectTypes, false),
				Description:  "The Redshift object type to grant privileges on (one of: " + strings.Join(grantAllowedObjectTypes, ", ") + ").",
			},
			grantObjectsAttr: {
				Type:     schema.TypeSet,
				Optional: true,
				Elem: &schema.Schema{
					Type: schema.TypeString,
					StateFunc: func(val interface{}) string {
						return strings.ToLower(val.(string))
					},
				},
				Set:         schema.HashString,
				Description: "The objects upon which to grant the privileges. An empty list (the default) means to grant permissions on all objects of the specified type. Ignored when `object_type` is one of (`schema`).  There is a current limitation that if `object_type` is one of (`database`,`datashare_database`), the list can only have a single element, i.e. as a part of one resource, grants for only one `database` or `datashare_database` can be created. If you want to add grants for multiple, you can create them in separate resources",
			},
			grantPrivilegesAttr: {
				Type:     schema.TypeSet,
				Required: true,
				Elem: &schema.Schema{
					Type: schema.TypeString,
					StateFunc: func(val interface{}) string {
						return strings.ToLower(val.(string))
					},
				},
				Set:         schema.HashString,
				Description: "The list of privileges to apply as default privileges. See [GRANT command documentation](https://docs.aws.amazon.com/redshift/latest/dg/r_GRANT.html) to see what privileges are available to which object type. An empty list could be provided to revoke all privileges for this user or group. Required when `object_type` is set to `language`.",
			},
		},
	}
}

func resourceRedshiftGrantCreate(db *DBConnection, d *schema.ResourceData) error {
	objectType := d.Get(grantObjectTypeAttr).(string)
	schemaName := d.Get(grantSchemaAttr).(string)
	var databaseName string

	privileges := []string{}
	for _, p := range d.Get(grantPrivilegesAttr).(*schema.Set).List() {
		privileges = append(privileges, p.(string))
	}

	objects := []string{}
	for _, p := range d.Get(grantObjectsAttr).(*schema.Set).List() {
		objects = append(objects, p.(string))
	}

	// validate parameters
	if (objectType == "table" || objectType == "function" || objectType == "procedure") && schemaName == "" {
		return fmt.Errorf("parameter `%s` is required for objects of type table, function and procedure", grantSchemaAttr)
	}

	if (objectType == "schema") && len(objects) > 0 {
		return fmt.Errorf("cannot specify `%s` when `%s` is `database` or `schema`", grantObjectsAttr, grantObjectTypeAttr)
	}

	if objectType == "language" && len(objects) == 0 {
		return fmt.Errorf("parameter `%s` is required for objects of type language", grantObjectsAttr)
	}

	if (objectType == "datashare_database" || objectType == "database") && len(objects) > 1 {
		return fmt.Errorf("parameter `%s` can have only one value when `%s` is one of (`database`,`datashare_database`)", grantObjectsAttr, grantObjectTypeAttr)
	}

	if !validatePrivileges(privileges, objectType) {
		return fmt.Errorf("Invalid privileges list %v for object of type %s", privileges, objectType)
	}

	tx, err := startTransaction(db.client, "")
	if err != nil {
		return err
	}
	defer deferredRollback(tx)

	if objectType == "datashare_database" || objectType == "database" {
		databaseName = objects[0]
	} else {
		databaseName = db.client.databaseName
	}

	if err := revokeGrants(tx, databaseName, d); err != nil {
		return err
	}

	if err := createGrants(tx, databaseName, d); err != nil {
		return err
	}

	if err = tx.Commit(); err != nil {
		return fmt.Errorf("could not commit transaction: %w", err)
	}

	d.SetId(generateGrantID(d))

	return resourceRedshiftGrantReadImpl(db, d)
}

func resourceRedshiftGrantDelete(db *DBConnection, d *schema.ResourceData) error {

	objectType := d.Get(grantObjectTypeAttr).(string)
	objects := []string{}
	for _, p := range d.Get(grantObjectsAttr).(*schema.Set).List() {
		objects = append(objects, p.(string))
	}
	var databaseName string
	if objectType == "datashare_database" || objectType == "database" {
		databaseName = objects[0]
	} else {
		databaseName = db.client.databaseName
	}

	tx, err := startTransaction(db.client, "")
	if err != nil {
		return err
	}
	defer deferredRollback(tx)

	if err := revokeGrants(tx, databaseName, d); err != nil {
		return err
	}

	if err = tx.Commit(); err != nil {
		return fmt.Errorf("could not commit transaction: %w", err)
	}

	return nil
}

func resourceRedshiftGrantRead(db *DBConnection, d *schema.ResourceData) error {
	return resourceRedshiftGrantReadImpl(db, d)
}

func resourceRedshiftGrantReadImpl(db *DBConnection, d *schema.ResourceData) error {
	objectType := d.Get(grantObjectTypeAttr).(string)

	switch objectType {
	case "database", "datashare_database":
		return readDatabaseGrants(db, d)
	case "schema":
		return readSchemaGrants(db, d)
	case "table":
		return readTableGrants(db, d)
	case "function", "procedure":
		return readCallableGrants(db, d)
	case "language":
		return readLanguageGrants(db, d)
	default:
		return fmt.Errorf("Unsupported %s %s", grantObjectTypeAttr, objectType)
	}
}

func readDatabaseGrants(db *DBConnection, d *schema.ResourceData) error {
	var entityName, query string
	var databaseCreate, databaseTemp, databaseUsage bool

	objectType := d.Get(grantObjectTypeAttr).(string)
	objects := []string{}
	for _, p := range d.Get(grantObjectsAttr).(*schema.Set).List() {
		objects = append(objects, p.(string))
	}
	var databaseName string
	if objectType == "datashare_database" || objectType == "database" {
		databaseName = objects[0]
	} else {
		databaseName = db.client.databaseName
	}

	_, isUser := d.GetOk(grantUserAttr)

	if isUser {
		entityName = d.Get(grantUserAttr).(string)
		query = `
  SELECT
<<<<<<< HEAD
    decode(charindex('C',split_part(split_part(regexp_replace(array_to_string(db.datacl, '|'),'group '||u.usename,'__avoidGroupPrivs__'), u.usename||'=', 2) ,'/',1)), 0,0,1) as create,
    decode(charindex('T',split_part(split_part(regexp_replace(array_to_string(db.datacl, '|'),'group '||u.usename,'__avoidGroupPrivs__'), u.usename||'=', 2) ,'/',1)), 0,0,1) as temporary,
    decode(charindex('U',split_part(split_part(regexp_replace(array_to_string(db.datacl, '|'),'group '||u.usename,'__avoidGroupPrivs__'), u.usename||'=', 2) ,'/',1)), 0,0,1) as usage
=======
    decode(charindex('C',split_part(split_part(regexp_replace(replace(array_to_string(db.datacl, '|'), '"', ''),'group '||u.usename,'__avoidGroupPrivs__'), u.usename||'=', 2) ,'/',1)), 0,0,1) as create,
    decode(charindex('T',split_part(split_part(regexp_replace(replace(array_to_string(db.datacl, '|'), '"', ''),'group '||u.usename,'__avoidGroupPrivs__'), u.usename||'=', 2) ,'/',1)), 0,0,1) as temporary
>>>>>>> fc3d77e0
  FROM pg_database db, pg_user u
  WHERE
    db.datname=$1 
    AND u.usename=$2
`
	} else {
		entityName = d.Get(grantGroupAttr).(string)
		query = `
  SELECT
<<<<<<< HEAD
    decode(charindex('C',split_part(split_part(array_to_string(db.datacl, '|'),'group ' || gr.groname,2 ) ,'/',1)), 0,0,1) as create,
    decode(charindex('T',split_part(split_part(array_to_string(db.datacl, '|'),'group ' || gr.groname,2 ) ,'/',1)), 0,0,1) as temporary,
    decode(charindex('U',split_part(split_part(array_to_string(db.datacl, '|'),'group ' || gr.groname,2 ) ,'/',1)), 0,0,1) as usage
=======
    decode(charindex('C',split_part(split_part(replace(array_to_string(db.datacl, '|'), '"', ''),'group ' || gr.groname,2 ) ,'/',1)), 0,0,1) as create,
    decode(charindex('T',split_part(split_part(replace(array_to_string(db.datacl, '|'), '"', ''),'group ' || gr.groname,2 ) ,'/',1)), 0,0,1) as temporary
>>>>>>> fc3d77e0
  FROM pg_database db, pg_group gr
  WHERE
    db.datname=$1 
    AND gr.groname=$2
`
	}

	if err := db.QueryRow(query, databaseName, entityName).Scan(&databaseCreate, &databaseTemp, &databaseUsage); err != nil {
		return err
	}

	privileges := []string{}
	appendIfTrue(databaseCreate, "create", &privileges)
	appendIfTrue(databaseTemp, "temporary", &privileges)
	appendIfTrue(databaseUsage, "usage", &privileges)

	log.Printf("[DEBUG] Collected database '%s' privileges for %s: %v", databaseName, entityName, privileges)

	d.Set(grantPrivilegesAttr, privileges)

	return nil
}

func readSchemaGrants(db *DBConnection, d *schema.ResourceData) error {
	var entityName, query string
	var schemaCreate, schemaUsage bool

	_, isUser := d.GetOk(grantUserAttr)
	schemaName := d.Get(grantSchemaAttr).(string)

	if isUser {
		entityName = d.Get(grantUserAttr).(string)
		query = `
  SELECT
    decode(charindex('C',split_part(split_part(regexp_replace(replace(array_to_string(ns.nspacl, '|'), '"', ''),'group '||u.usename,'__avoidGroupPrivs__'), u.usename||'=', 2) ,'/',1)), 0,0,1) as create,
    decode(charindex('U',split_part(split_part(regexp_replace(replace(array_to_string(ns.nspacl, '|'), '"', ''),'group '||u.usename,'__avoidGroupPrivs__'), u.usename||'=', 2) ,'/',1)), 0,0,1) as usage
  FROM pg_namespace ns, pg_user u
  WHERE
    ns.nspname=$1 
    AND u.usename=$2
`
	} else {
		entityName = d.Get(grantGroupAttr).(string)
		query = `
  SELECT
    decode(charindex('C',split_part(split_part(replace(array_to_string(ns.nspacl, '|'), '"', ''),'group ' || gr.groname || '=',2 ) ,'/',1)), 0,0,1) as create,
    decode(charindex('U',split_part(split_part(replace(array_to_string(ns.nspacl, '|'), '"', ''),'group ' || gr.groname || '=',2 ) ,'/',1)), 0,0,1) as usage
  FROM pg_namespace ns, pg_group gr
  WHERE
    ns.nspname=$1 
    AND gr.groname=$2
`
	}

	if err := db.QueryRow(query, schemaName, entityName).Scan(&schemaCreate, &schemaUsage); err != nil {
		return err
	}

	privileges := []string{}
	appendIfTrue(schemaCreate, "create", &privileges)
	appendIfTrue(schemaUsage, "usage", &privileges)

	log.Printf("[DEBUG] Collected schema '%s' privileges for  %s: %v", schemaName, entityName, privileges)

	d.Set(grantPrivilegesAttr, privileges)

	return nil
}

func readTableGrants(db *DBConnection, d *schema.ResourceData) error {
	log.Printf("[DEBUG] Reading table grants")
	var entityName, query string
	_, isUser := d.GetOk(grantUserAttr)

	if isUser {
		entityName = d.Get(grantUserAttr).(string)
		query = `
  SELECT
    relname,
    decode(charindex('r',split_part(split_part(regexp_replace(replace(array_to_string(relacl, '|'), '"', ''),'group '||u.usename), u.usename||'=', 2) ,'/',1)),null,0,0,0,1) as select,
    decode(charindex('w',split_part(split_part(regexp_replace(replace(array_to_string(relacl, '|'), '"', ''),'group '||u.usename), u.usename||'=', 2) ,'/',1)),null,0,0,0,1) as update,
    decode(charindex('a',split_part(split_part(regexp_replace(replace(array_to_string(relacl, '|'), '"', ''),'group '||u.usename), u.usename||'=', 2) ,'/',1)),null,0,0,0,1) as insert,
    decode(charindex('d',split_part(split_part(regexp_replace(replace(array_to_string(relacl, '|'), '"', ''),'group '||u.usename), u.usename||'=', 2) ,'/',1)),null,0,0,0,1) as delete,
    decode(charindex('D',split_part(split_part(regexp_replace(replace(array_to_string(relacl, '|'), '"', ''),'group '||u.usename), u.usename||'=', 2) ,'/',1)),null,0,0,0,1) as drop,
    decode(charindex('x',split_part(split_part(regexp_replace(replace(array_to_string(relacl, '|'), '"', ''),'group '||u.usename), u.usename||'=', 2) ,'/',1)),null,0,0,0,1) as references,
    decode(charindex('R',split_part(split_part(regexp_replace(replace(array_to_string(relacl, '|'), '"', ''),'group '||u.usename), u.usename||'=', 2) ,'/',1)),null,0,0,0,1) as rule,
    decode(charindex('t',split_part(split_part(regexp_replace(replace(array_to_string(relacl, '|'), '"', ''),'group '||u.usename), u.usename||'=', 2) ,'/',1)),null,0,0,0,1) as trigger
  FROM pg_user u, pg_class cl
  JOIN pg_namespace nsp ON nsp.oid = cl.relnamespace
  WHERE
    cl.relkind = ANY($1)
    AND u.usename=$2
    AND nsp.nspname=$3
`
	} else {
		entityName = d.Get(grantGroupAttr).(string)
		query = `
  SELECT
    relname,
    decode(charindex('r',split_part(split_part(replace(array_to_string(relacl, '|'), '"', ''),'group ' || gr.groname || '=',2 ) ,'/',1)), null,0, 0,0, 1) as select,
    decode(charindex('w',split_part(split_part(replace(array_to_string(relacl, '|'), '"', ''),'group ' || gr.groname || '=',2 ) ,'/',1)), null,0, 0,0, 1) as update,
    decode(charindex('a',split_part(split_part(replace(array_to_string(relacl, '|'), '"', ''),'group ' || gr.groname || '=',2 ) ,'/',1)), null,0, 0,0, 1) as insert,
    decode(charindex('d',split_part(split_part(replace(array_to_string(relacl, '|'), '"', ''),'group ' || gr.groname || '=',2 ) ,'/',1)), null,0, 0,0, 1) as delete,
    decode(charindex('D',split_part(split_part(replace(array_to_string(relacl, '|'), '"', ''),'group ' || gr.groname || '=',2 ) ,'/',1)), null,0, 0,0, 1) as drop,
    decode(charindex('x',split_part(split_part(replace(array_to_string(relacl, '|'), '"', ''),'group ' || gr.groname || '=',2 ) ,'/',1)), null,0, 0,0, 1) as references,
    decode(charindex('R',split_part(split_part(replace(array_to_string(relacl, '|'), '"', ''),'group ' || gr.groname || '=',2 ) ,'/',1)), null,0, 0,0, 1) as rule,
    decode(charindex('t',split_part(split_part(replace(array_to_string(relacl, '|'), '"', ''),'group ' || gr.groname || '=',2 ) ,'/',1)), null,0, 0,0, 1) as trigger
  FROM pg_group gr, pg_class cl
  JOIN pg_namespace nsp ON nsp.oid = cl.relnamespace
  WHERE
    cl.relkind = ANY($1)
    AND gr.groname=$2
    AND nsp.nspname=$3
`
	}

	schemaName := d.Get(grantSchemaAttr).(string)
	objects := d.Get(grantObjectsAttr).(*schema.Set)

	rows, err := db.Query(query, pq.Array(grantObjectTypesCodes["table"]), entityName, schemaName)
	if err != nil {
		return err
	}
	defer rows.Close()

	for rows.Next() {
		var objName string
		var tableSelect, tableUpdate, tableInsert, tableDelete, tableDrop, tableReferences, tableRule, tableTrigger bool

		if err := rows.Scan(&objName, &tableSelect, &tableUpdate, &tableInsert, &tableDelete, &tableDrop, &tableReferences, &tableRule, &tableTrigger); err != nil {
			return err
		}

		if objects.Len() > 0 && !objects.Contains(objName) {
			continue
		}

		privilegesSet := schema.NewSet(schema.HashString, nil)
		if tableSelect {
			privilegesSet.Add("select")
		}
		if tableUpdate {
			privilegesSet.Add("update")
		}
		if tableInsert {
			privilegesSet.Add("insert")
		}
		if tableDelete {
			privilegesSet.Add("delete")
		}
		if tableDrop {
			privilegesSet.Add("drop")
		}
		if tableReferences {
			privilegesSet.Add("references")
		}
		if tableRule {
			privilegesSet.Add("rule")
		}
		if tableTrigger {
			privilegesSet.Add("trigger")
		}

		if !privilegesSet.Equal(d.Get(grantPrivilegesAttr).(*schema.Set)) {
			d.Set(grantPrivilegesAttr, privilegesSet)
			break
		}
	}
	log.Printf("[DEBUG] Collected table grants")

	return nil
}

func readCallableGrants(db *DBConnection, d *schema.ResourceData) error {
	log.Printf("[DEBUG] Reading callable grants")

	var entityName, query string

	_, isUser := d.GetOk(grantUserAttr)
	schemaName := d.Get(grantSchemaAttr).(string)
	objectType := d.Get(grantObjectTypeAttr).(string)

	if isUser {
		entityName = d.Get(grantUserAttr).(string)
		query = `
	SELECT
		proname,
		decode(nvl(charindex('X',split_part(split_part(regexp_replace(replace(array_to_string(pr.proacl, '|'), '"', ''),'group '||u.usename,'__avoidGroupPrivs__'), u.usename||'=', 2) ,'/',1)), 0), 0,0,1) as execute
	FROM pg_proc_info pr
		JOIN pg_namespace nsp ON nsp.oid = pr.pronamespace,
	pg_user u
	WHERE
		nsp.nspname=$1 
		AND u.usename=$2
		AND pr.prokind=ANY($3)
`
	} else {
		entityName = d.Get(grantGroupAttr).(string)
		query = `
	SELECT
		proname,
		decode(nvl(charindex('X',split_part(split_part(replace(array_to_string(pr.proacl, '|'), '"', ''),'group ' || gr.groname,2 ) ,'/',1)), 0), 0,0,1) as execute
	FROM pg_proc_info pr
		JOIN pg_namespace nsp ON nsp.oid = pr.pronamespace,
	pg_group gr
	WHERE
		nsp.nspname=$1 
    AND gr.groname=$2
		AND pr.prokind=ANY($3)
`
	}

	callables := stripArgumentsFromCallablesDefinitions(d.Get(grantObjectsAttr).(*schema.Set))

	rows, err := db.Query(query, schemaName, entityName, pq.Array(grantObjectTypesCodes[objectType]))
	if err != nil {
		return err
	}

	contains := func(callables []string, objName string) bool {
		for _, callable := range callables {
			if callable == objName {
				return true
			}
		}
		return false
	}
	defer rows.Close()

	privilegesSet := schema.NewSet(schema.HashString, nil)
	for rows.Next() {
		var objName string
		var callableExecute bool

		if err := rows.Scan(&objName, &callableExecute); err != nil {
			return err
		}
		if len(callables) > 0 && !contains(callables, objName) {
			continue
		}

		if callableExecute {
			privilegesSet.Add("execute")
		}
	}

	if !privilegesSet.Equal(d.Get(grantPrivilegesAttr).(*schema.Set)) {
		d.Set(grantPrivilegesAttr, privilegesSet)
	}
	log.Printf("[DEBUG] Reading callable grants - Done")

	return nil
}

func readLanguageGrants(db *DBConnection, d *schema.ResourceData) error {
	log.Printf("[DEBUG] Reading language grants")

	var entityName, query string

	_, isUser := d.GetOk(grantUserAttr)

	if isUser {
		entityName = d.Get(grantUserAttr).(string)
		query = `
  SELECT
		lanname,
    decode(nvl(charindex('U',split_part(split_part(regexp_replace(replace(array_to_string(lg.lanacl, '|'), '"', ''),'group '||u.usename,'__avoidGroupPrivs__'), u.usename||'=', 2) ,'/',1)), 0), 0,0,1) as usage
  FROM pg_language lg, pg_user u
  WHERE
    u.usename=$1
`
	} else {
		entityName = d.Get(grantGroupAttr).(string)
		query = `
  SELECT
		lanname,
    decode(nvl(charindex('U',split_part(split_part(replace(array_to_string(lg.lanacl, '|'), '"', ''),'group ' || gr.groname,2 ) ,'/',1)), 0), 0,0,1) as usage
  FROM pg_language lg, pg_group gr
  WHERE
    gr.groname=$1
`
	}

	rows, err := db.Query(query, entityName)
	if err != nil {
		return err
	}

	objects := d.Get(grantObjectsAttr).(*schema.Set)
	defer rows.Close()

	for rows.Next() {
		var objName string
		var languageUsage bool

		if err := rows.Scan(&objName, &languageUsage); err != nil {
			return err
		}

		if objects.Len() > 0 && !objects.Contains(objName) {
			continue
		}

		privilegesSet := schema.NewSet(schema.HashString, nil)
		if languageUsage {
			privilegesSet.Add("usage")
		}

		if !privilegesSet.Equal(d.Get(grantPrivilegesAttr).(*schema.Set)) {
			d.Set(grantPrivilegesAttr, privilegesSet)
			break
		}
	}
	log.Printf("[DEBUG] Reading language grants - Done")

	return nil
}

func revokeGrants(tx *sql.Tx, databaseName string, d *schema.ResourceData) error {
	query := createGrantsRevokeQuery(d, databaseName)
	_, err := tx.Exec(query)
	return err
}

func createGrants(tx *sql.Tx, databaseName string, d *schema.ResourceData) error {
	if d.Get(grantPrivilegesAttr).(*schema.Set).Len() == 0 {
		log.Printf("[DEBUG] no privileges to grant for %s", d.Get(grantGroupAttr).(string))
		return nil
	}

	query := createGrantsQuery(d, databaseName)
	_, err := tx.Exec(query)
	return err
}

func createGrantsRevokeQuery(d *schema.ResourceData, databaseName string) string {
	var query, toWhomIndicator, entityName string

	if groupName, isGroup := d.GetOk(grantGroupAttr); isGroup {
		toWhomIndicator = "GROUP"
		entityName = groupName.(string)
	} else if userName, isUser := d.GetOk(grantUserAttr); isUser {
		entityName = userName.(string)
	}

	switch strings.ToUpper(d.Get(grantObjectTypeAttr).(string)) {
	case "DATABASE":
		query = fmt.Sprintf(
			"REVOKE ALL PRIVILEGES ON DATABASE %s FROM %s %s",
			pq.QuoteIdentifier(databaseName),
			toWhomIndicator,
			pq.QuoteIdentifier(entityName),
		)
	case "DATASHARE_DATABASE":
		query = fmt.Sprintf(
			"REVOKE USAGE ON DATABASE %s FROM %s %s",
			pq.QuoteIdentifier(databaseName),
			toWhomIndicator,
			pq.QuoteIdentifier(entityName),
		)
	case "SCHEMA":
		query = fmt.Sprintf(
			"REVOKE ALL PRIVILEGES ON SCHEMA %s FROM %s %s",
			pq.QuoteIdentifier(d.Get(grantSchemaAttr).(string)),
			toWhomIndicator,
			pq.QuoteIdentifier(entityName),
		)
	case "TABLE":
		objects := d.Get(grantObjectsAttr).(*schema.Set)
		if objects.Len() > 0 {
			query = fmt.Sprintf(
				"REVOKE ALL PRIVILEGES ON %s %s FROM %s %s",
				strings.ToUpper(d.Get(grantObjectTypeAttr).(string)),
				setToPgIdentList(objects, d.Get(grantSchemaAttr).(string)),
				toWhomIndicator,
				pq.QuoteIdentifier(entityName),
			)
		} else {
			query = fmt.Sprintf(
				"REVOKE ALL PRIVILEGES ON ALL %sS IN SCHEMA %s FROM %s %s",
				strings.ToUpper(d.Get(grantObjectTypeAttr).(string)),
				pq.QuoteIdentifier(d.Get(grantSchemaAttr).(string)),
				toWhomIndicator,
				pq.QuoteIdentifier(entityName),
			)
		}
	case "FUNCTION", "PROCEDURE":
		objects := d.Get(grantObjectsAttr).(*schema.Set)
		if objects.Len() > 0 {
			query = fmt.Sprintf(
				"REVOKE ALL PRIVILEGES ON %s %s FROM %s %s",
				strings.ToUpper(d.Get(grantObjectTypeAttr).(string)),
				setToPgIdentListNotQuoted(objects, d.Get(grantSchemaAttr).(string)),
				toWhomIndicator,
				pq.QuoteIdentifier(entityName),
			)
		} else {
			query = fmt.Sprintf(
				"REVOKE ALL PRIVILEGES ON ALL %sS IN SCHEMA %s FROM %s %s",
				strings.ToUpper(d.Get(grantObjectTypeAttr).(string)),
				pq.QuoteIdentifier(d.Get(grantSchemaAttr).(string)),
				toWhomIndicator,
				pq.QuoteIdentifier(entityName),
			)
		}
	case "LANGUAGE":
		objects := d.Get(grantObjectsAttr).(*schema.Set)
		query = fmt.Sprintf(
			"REVOKE USAGE ON LANGUAGE %s FROM %s %s",
			setToPgIdentList(objects, ""),
			toWhomIndicator,
			pq.QuoteIdentifier(entityName),
		)
	}
	log.Printf("[DEBUG] Created REVOKE query: %s", query)
	return query
}

func createGrantsQuery(d *schema.ResourceData, databaseName string) string {
	var query, toWhomIndicator, entityName string
	privileges := []string{}
	for _, p := range d.Get(grantPrivilegesAttr).(*schema.Set).List() {
		privileges = append(privileges, p.(string))
	}

	if groupName, isGroup := d.GetOk(grantGroupAttr); isGroup {
		toWhomIndicator = "GROUP"
		entityName = groupName.(string)
	} else if userName, isUser := d.GetOk(grantUserAttr); isUser {
		entityName = userName.(string)
	}

	switch strings.ToUpper(d.Get(grantObjectTypeAttr).(string)) {
	case "DATABASE", "DATASHARE_DATABASE":
		query = fmt.Sprintf(
			"GRANT %s ON DATABASE %s TO %s %s",
			strings.Join(privileges, ","),
			pq.QuoteIdentifier(databaseName),
			toWhomIndicator,
			pq.QuoteIdentifier(entityName),
		)
	case "SCHEMA":
		query = fmt.Sprintf(
			"GRANT %s ON SCHEMA %s TO %s %s",
			strings.Join(privileges, ","),
			pq.QuoteIdentifier(d.Get(grantSchemaAttr).(string)),
			toWhomIndicator,
			pq.QuoteIdentifier(entityName),
		)
	case "TABLE", "LANGUAGE":
		objects := d.Get(grantObjectsAttr).(*schema.Set)
		if objects.Len() > 0 {
			query = fmt.Sprintf(
				"GRANT %s ON %s %s TO %s %s",
				strings.Join(privileges, ","),
				strings.ToUpper(d.Get(grantObjectTypeAttr).(string)),
				setToPgIdentList(objects, d.Get(grantSchemaAttr).(string)),
				toWhomIndicator,
				pq.QuoteIdentifier(entityName),
			)
		} else {
			query = fmt.Sprintf(
				"GRANT %s ON ALL %sS IN SCHEMA %s TO %s %s",
				strings.Join(privileges, ","),
				strings.ToUpper(d.Get(grantObjectTypeAttr).(string)),
				pq.QuoteIdentifier(d.Get(grantSchemaAttr).(string)),
				toWhomIndicator,
				pq.QuoteIdentifier(entityName),
			)
		}
	case "FUNCTION", "PROCEDURE":
		objects := d.Get(grantObjectsAttr).(*schema.Set)
		if objects.Len() > 0 {
			query = fmt.Sprintf(
				"GRANT %s ON %s %s TO %s %s",
				strings.Join(privileges, ","),
				strings.ToUpper(d.Get(grantObjectTypeAttr).(string)),
				setToPgIdentListNotQuoted(objects, d.Get(grantSchemaAttr).(string)),
				toWhomIndicator,
				pq.QuoteIdentifier(entityName),
			)
		} else {
			query = fmt.Sprintf(
				"GRANT %s ON ALL %sS IN SCHEMA %s TO %s %s",
				strings.Join(privileges, ","),
				strings.ToUpper(d.Get(grantObjectTypeAttr).(string)),
				pq.QuoteIdentifier(d.Get(grantSchemaAttr).(string)),
				toWhomIndicator,
				pq.QuoteIdentifier(entityName),
			)
		}
	}

	log.Printf("[DEBUG] Created GRANT query: %s", query)
	return query
}

func generateGrantID(d *schema.ResourceData) string {
	parts := []string{}

	if _, isGroup := d.GetOk(grantGroupAttr); isGroup {
		parts = append(parts, fmt.Sprintf("gn:%s", d.Get(grantGroupAttr).(string)))
	}

	if _, isUser := d.GetOk(grantUserAttr); isUser {
		parts = append(parts, fmt.Sprintf("un:%s", d.Get(grantUserAttr).(string)))
	}

	objectType := fmt.Sprintf("ot:%s", d.Get(grantObjectTypeAttr).(string))
	parts = append(parts, objectType)

	if objectType != "ot:database" && objectType != "ot:language" && objectType != "ot:datashare_database" {
		parts = append(parts, d.Get(grantSchemaAttr).(string))
	}

	for _, object := range d.Get(grantObjectsAttr).(*schema.Set).List() {
		parts = append(parts, object.(string))
	}

	return strings.Join(parts, "_")
}<|MERGE_RESOLUTION|>--- conflicted
+++ resolved
@@ -251,14 +251,9 @@
 		entityName = d.Get(grantUserAttr).(string)
 		query = `
   SELECT
-<<<<<<< HEAD
-    decode(charindex('C',split_part(split_part(regexp_replace(array_to_string(db.datacl, '|'),'group '||u.usename,'__avoidGroupPrivs__'), u.usename||'=', 2) ,'/',1)), 0,0,1) as create,
-    decode(charindex('T',split_part(split_part(regexp_replace(array_to_string(db.datacl, '|'),'group '||u.usename,'__avoidGroupPrivs__'), u.usename||'=', 2) ,'/',1)), 0,0,1) as temporary,
-    decode(charindex('U',split_part(split_part(regexp_replace(array_to_string(db.datacl, '|'),'group '||u.usename,'__avoidGroupPrivs__'), u.usename||'=', 2) ,'/',1)), 0,0,1) as usage
-=======
     decode(charindex('C',split_part(split_part(regexp_replace(replace(array_to_string(db.datacl, '|'), '"', ''),'group '||u.usename,'__avoidGroupPrivs__'), u.usename||'=', 2) ,'/',1)), 0,0,1) as create,
-    decode(charindex('T',split_part(split_part(regexp_replace(replace(array_to_string(db.datacl, '|'), '"', ''),'group '||u.usename,'__avoidGroupPrivs__'), u.usename||'=', 2) ,'/',1)), 0,0,1) as temporary
->>>>>>> fc3d77e0
+    decode(charindex('T',split_part(split_part(regexp_replace(replace(array_to_string(db.datacl, '|'), '"', ''),'group '||u.usename,'__avoidGroupPrivs__'), u.usename||'=', 2) ,'/',1)), 0,0,1) as temporary,
+    decode(charindex('U',split_part(split_part(regexp_replace(replace(array_to_string(db.datacl, '|'), '"', ''),'group '||u.usename,'__avoidGroupPrivs__'), u.usename||'=', 2) ,'/',1)), 0,0,1) as usage
   FROM pg_database db, pg_user u
   WHERE
     db.datname=$1 
@@ -268,14 +263,9 @@
 		entityName = d.Get(grantGroupAttr).(string)
 		query = `
   SELECT
-<<<<<<< HEAD
-    decode(charindex('C',split_part(split_part(array_to_string(db.datacl, '|'),'group ' || gr.groname,2 ) ,'/',1)), 0,0,1) as create,
-    decode(charindex('T',split_part(split_part(array_to_string(db.datacl, '|'),'group ' || gr.groname,2 ) ,'/',1)), 0,0,1) as temporary,
-    decode(charindex('U',split_part(split_part(array_to_string(db.datacl, '|'),'group ' || gr.groname,2 ) ,'/',1)), 0,0,1) as usage
-=======
     decode(charindex('C',split_part(split_part(replace(array_to_string(db.datacl, '|'), '"', ''),'group ' || gr.groname,2 ) ,'/',1)), 0,0,1) as create,
-    decode(charindex('T',split_part(split_part(replace(array_to_string(db.datacl, '|'), '"', ''),'group ' || gr.groname,2 ) ,'/',1)), 0,0,1) as temporary
->>>>>>> fc3d77e0
+    decode(charindex('T',split_part(split_part(replace(array_to_string(db.datacl, '|'), '"', ''),'group ' || gr.groname,2 ) ,'/',1)), 0,0,1) as temporary,
+    decode(charindex('U',split_part(split_part(replace(array_to_string(db.datacl, '|'), '"', ''),'group ' || gr.groname,2 ) ,'/',1)), 0,0,1) as usage
   FROM pg_database db, pg_group gr
   WHERE
     db.datname=$1 
